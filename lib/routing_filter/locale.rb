--- conflicted
+++ resolved
@@ -17,7 +17,7 @@
         @@locales = locales.collect { |l| l.to_s }
       end
       def locale_match
-        %r(^/(#{@@locales.map{|l|l.to_s}.join('|')})(?=/|$))
+        %r(^/(#{@@locales.map{|l|l.to_s.gsub("-", "\\-")}.join('|')})(?=/|$))
       end
     end
 
@@ -25,11 +25,7 @@
     # to the given block and set it to the resulting params hash
     def around_recognize(path, env, &block)
       locale = nil
-<<<<<<< HEAD
-      path.sub!(RoutingFilter::Locale.locale_match){ locale = $1; '' }
-=======
-      path.sub! %r(^/([a-zA-Z]{2}|[a-zA-Z]{2}\-[a-zA-Z]{2})(?=/|$)) do locale = $1; '' end
->>>>>>> 15ed3176
+      path.sub!(RoutingFilter::Locale.locale_match) do locale = $1; '' end
       returning yield do |params|
         params[:locale] = locale if locale
       end
@@ -41,14 +37,8 @@
       locale = nil if locale && !@@locales.include?(locale.to_s)
 
       returning yield do |result|
-<<<<<<< HEAD
-        locale ? result.sub!(%r(^(http.?://[^/]*)?(.*))){ "#{$1}/#{locale}#{$2}" } : result
-=======
-        if locale.to_sym != @@default_locale
-          target = result.is_a?(Array) ? result.first : result
-          target.sub!(%r(^(http.?://[^/]*)?(.*))){ "#{$1}/#{locale}#{$2}" }
-<        end 
->>>>>>> 15ed3176
+        target = result.is_a?(Array) ? result.first : result
+        locale ? target.sub!(%r(^(http.?://[^/]*)?(.*))){ "#{$1}/#{locale}#{$2}" } : target
       end
     end
   end
