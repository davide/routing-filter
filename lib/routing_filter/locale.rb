require 'i18n'
require 'routing_filter/base'

module RoutingFilter
  class Locale < Base
    @@default_locale = :en
    cattr_reader :default_locale

    @@locales = I18n.available_locales.collect { |l| l.to_s }
    cattr_reader :locales

    class << self
      def default_locale=(locale)
        @@default_locale = locale.to_sym
      end
      def locales=(locales)
        @@locales = locales.collect { |l| l.to_s }
      end
      def locale_match
        %r(^/(#{@@locales.map{|l|l.to_s.gsub("-", "\\-")}.join('|')})(?=/|$))
      end
    end

    # remove the locale from the beginning of the path, pass the path
    # to the given block and set it to the resulting params hash
    def around_recognize(path, env, &block)
      locale = nil
      path.sub!(RoutingFilter::Locale.locale_match) do locale = $1; '' end
      returning yield do |params|
        params[:locale] = locale if locale
      end
    end

    def around_generate(*args, &block)
      locale = args.extract_options!.delete(:locale)
      locale = I18n.locale if locale.nil?
      locale = nil if locale && !@@locales.include?(locale.to_s)

      returning yield do |result|
<<<<<<< HEAD
        target = result.is_a?(Array) ? result.first : result
        locale ? target.sub!(%r(^(http.?://[^/]*)?(.*))){ "#{$1}/#{locale}#{$2}" } : target
=======
        if locale.to_sym != @@default_locale
          target = result.is_a?(Array) ? result.first : result
          target.sub!(%r(^(http.?://[^/]*)?(.*))){ "#{$1}/#{locale}#{$2}" }
        end 
>>>>>>> a666c044
      end
    end
  end
end<|MERGE_RESOLUTION|>--- conflicted
+++ resolved
@@ -8,6 +8,9 @@
 
     @@locales = I18n.available_locales.collect { |l| l.to_s }
     cattr_reader :locales
+
+    @@include_default_locale = true
+    cattr_accessor :include_default_locale
 
     class << self
       def default_locale=(locale)
@@ -37,15 +40,10 @@
       locale = nil if locale && !@@locales.include?(locale.to_s)
 
       returning yield do |result|
-<<<<<<< HEAD
-        target = result.is_a?(Array) ? result.first : result
-        locale ? target.sub!(%r(^(http.?://[^/]*)?(.*))){ "#{$1}/#{locale}#{$2}" } : target
-=======
-        if locale.to_sym != @@default_locale
+        if @@include_default_locale || (!@@include_default_locale && locale && locale.to_sym != @@default_locale)
           target = result.is_a?(Array) ? result.first : result
-          target.sub!(%r(^(http.?://[^/]*)?(.*))){ "#{$1}/#{locale}#{$2}" }
-        end 
->>>>>>> a666c044
+          locale ? target.sub!(%r(^(http.?://[^/]*)?(.*))){ "#{$1}/#{locale}#{$2}" } : target
+        end
       end
     end
   end
